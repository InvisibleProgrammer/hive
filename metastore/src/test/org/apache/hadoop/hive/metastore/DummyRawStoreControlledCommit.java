/**
 * Licensed to the Apache Software Foundation (ASF) under one
 * or more contributor license agreements.  See the NOTICE file
 * distributed with this work for additional information
 * regarding copyright ownership.  The ASF licenses this file
 * to you under the Apache License, Version 2.0 (the
 * "License"); you may not use this file except in compliance
 * with the License.  You may obtain a copy of the License at
 *
 *     http://www.apache.org/licenses/LICENSE-2.0
 *
 * Unless required by applicable law or agreed to in writing, software
 * distributed under the License is distributed on an "AS IS" BASIS,
 * WITHOUT WARRANTIES OR CONDITIONS OF ANY KIND, either express or implied.
 * See the License for the specific language governing permissions and
 * limitations under the License.
 */

package org.apache.hadoop.hive.metastore;

import java.nio.ByteBuffer;
import java.util.ArrayList;
import java.util.Collection;
import java.util.Collections;
import java.util.List;
import java.util.Map;

import org.apache.hadoop.conf.Configurable;
import org.apache.hadoop.conf.Configuration;
import org.apache.hadoop.hive.metastore.TableType;
import org.apache.hadoop.hive.metastore.api.AggrStats;
import org.apache.hadoop.hive.metastore.api.ColumnStatistics;
import org.apache.hadoop.hive.metastore.api.ColumnStatisticsObj;
import org.apache.hadoop.hive.metastore.api.CurrentNotificationEventId;
import org.apache.hadoop.hive.metastore.api.Database;
import org.apache.hadoop.hive.metastore.api.FileMetadataExprType;
import org.apache.hadoop.hive.metastore.api.Function;
import org.apache.hadoop.hive.metastore.api.HiveObjectPrivilege;
import org.apache.hadoop.hive.metastore.api.Index;
import org.apache.hadoop.hive.metastore.api.InvalidInputException;
import org.apache.hadoop.hive.metastore.api.InvalidObjectException;
import org.apache.hadoop.hive.metastore.api.InvalidPartitionException;
import org.apache.hadoop.hive.metastore.api.MetaException;
import org.apache.hadoop.hive.metastore.api.NoSuchObjectException;
import org.apache.hadoop.hive.metastore.api.NotificationEvent;
import org.apache.hadoop.hive.metastore.api.NotificationEventRequest;
import org.apache.hadoop.hive.metastore.api.NotificationEventResponse;
import org.apache.hadoop.hive.metastore.api.Partition;
import org.apache.hadoop.hive.metastore.api.PartitionEventType;
import org.apache.hadoop.hive.metastore.api.PrincipalPrivilegeSet;
import org.apache.hadoop.hive.metastore.api.PrincipalType;
import org.apache.hadoop.hive.metastore.api.PrivilegeBag;
import org.apache.hadoop.hive.metastore.api.Role;
import org.apache.hadoop.hive.metastore.api.RolePrincipalGrant;
import org.apache.hadoop.hive.metastore.api.SQLForeignKey;
import org.apache.hadoop.hive.metastore.api.SQLPrimaryKey;
import org.apache.hadoop.hive.metastore.api.Table;
import org.apache.hadoop.hive.metastore.api.TableMeta;
import org.apache.hadoop.hive.metastore.api.Type;
import org.apache.hadoop.hive.metastore.api.UnknownDBException;
import org.apache.hadoop.hive.metastore.api.UnknownPartitionException;
import org.apache.hadoop.hive.metastore.api.UnknownTableException;
import org.apache.hadoop.hive.metastore.model.MTableWrite;
import org.apache.hadoop.hive.metastore.partition.spec.PartitionSpecProxy;
import org.apache.thrift.TException;

/**
 * A wrapper around {@link org.apache.hadoop.hive.metastore.ObjectStore}
 * with the ability to control the result of commitTransaction().
 * All other functions simply delegate to an embedded ObjectStore object.
 * Ideally, we should have just extended ObjectStore instead of using
 * delegation.  However, since HiveMetaStore uses a Proxy, this class must
 * not inherit from any other class.
 */
public class DummyRawStoreControlledCommit implements RawStore, Configurable {

  private final ObjectStore objectStore;
  public DummyRawStoreControlledCommit() {
    objectStore = new ObjectStore();
  }

 /**
  * If true, shouldCommit() will simply call delegate commitTransaction() to the
  * underlying ObjectStore.
  * If false, shouldCommit() immediately returns false.
  */
  private static boolean shouldCommitSucceed = true;
  public static void setCommitSucceed(boolean flag) {
    shouldCommitSucceed = flag;
  }

  @Override
  public boolean commitTransaction() {
    if (shouldCommitSucceed) {
      return objectStore.commitTransaction();
    } else {
      return false;
    }
  }

  // All remaining functions simply delegate to objectStore

  @Override
  public Configuration getConf() {
    return objectStore.getConf();
  }

  @Override
  public void setConf(Configuration conf) {
    objectStore.setConf(conf);
  }

  @Override
  public void shutdown() {
    objectStore.shutdown();
  }

  @Override
  public boolean openTransaction() {
    return objectStore.openTransaction();
  }

  @Override
  public void rollbackTransaction() {
    objectStore.rollbackTransaction();
  }

  @Override
  public void createDatabase(Database db) throws InvalidObjectException, MetaException {
    objectStore.createDatabase(db);
  }

  @Override
  public Database getDatabase(String dbName) throws NoSuchObjectException {
    return objectStore.getDatabase(dbName);
  }

  @Override
  public boolean dropDatabase(String dbName)
      throws NoSuchObjectException, MetaException {
    return objectStore.dropDatabase(dbName);
  }

  @Override
  public boolean alterDatabase(String dbName, Database db)
      throws NoSuchObjectException, MetaException {

    return objectStore.alterDatabase(dbName, db);
  }

  @Override
  public List<String> getDatabases(String pattern) throws MetaException {
    return objectStore.getDatabases(pattern);
  }

  @Override
  public List<String> getAllDatabases() throws MetaException {
    return objectStore.getAllDatabases();
  }

  @Override
  public boolean createType(Type type) {
    return objectStore.createType(type);
  }

  @Override
  public Type getType(String typeName) {
    return objectStore.getType(typeName);
  }

  @Override
  public boolean dropType(String typeName) {
    return objectStore.dropType(typeName);
  }

  @Override
  public void createTable(Table tbl) throws InvalidObjectException, MetaException {
    objectStore.createTable(tbl);
  }

  @Override
  public boolean dropTable(String dbName, String tableName)
      throws MetaException, NoSuchObjectException,
      InvalidObjectException, InvalidInputException {
    return objectStore.dropTable(dbName, tableName);
  }

  @Override
  public Table getTable(String dbName, String tableName) throws MetaException {
    return objectStore.getTable(dbName, tableName);
  }

  @Override
  public boolean addPartition(Partition part)
      throws InvalidObjectException, MetaException {
    return objectStore.addPartition(part);
  }

  @Override
  public Partition getPartition(String dbName, String tableName, List<String> partVals)
      throws MetaException, NoSuchObjectException {
    return objectStore.getPartition(dbName, tableName, partVals);
  }

  @Override
  public boolean dropPartition(String dbName, String tableName, List<String> partVals)
      throws MetaException, NoSuchObjectException,
      InvalidObjectException, InvalidInputException {
    return objectStore.dropPartition(dbName, tableName, partVals);
  }

  @Override
  public List<Partition> getPartitions(String dbName, String tableName, int max)
      throws MetaException, NoSuchObjectException {
    return objectStore.getPartitions(dbName, tableName, max);
  }

  @Override
  public void alterTable(String dbName, String name, Table newTable)
      throws InvalidObjectException, MetaException {
    objectStore.alterTable(dbName, name, newTable);
  }

  @Override
  public List<String> getTables(String dbName, String pattern) throws MetaException {
    return objectStore.getTables(dbName, pattern);
  }

  @Override
  public List<String> getTables(String dbName, String pattern, TableType tableType) throws MetaException {
    return objectStore.getTables(dbName, pattern, tableType);
  }

  @Override
  public List<TableMeta> getTableMeta(String dbNames, String tableNames, List<String> tableTypes)
      throws MetaException {
    return objectStore.getTableMeta(dbNames, tableNames, tableTypes);
  }

  @Override
  public List<Table> getTableObjectsByName(String dbName, List<String> tableNames)
      throws MetaException, UnknownDBException {
    return objectStore.getTableObjectsByName(dbName, tableNames);
  }

  @Override
  public List<String> getAllTables(String dbName) throws MetaException {
    return objectStore.getAllTables(dbName);
  }

  @Override
  public List<String> listTableNamesByFilter(String dbName, String filter,
      short maxTables) throws MetaException, UnknownDBException {
    return objectStore.listTableNamesByFilter(dbName, filter, maxTables);
  }

  @Override
  public List<String> listPartitionNames(String dbName, String tblName, short maxParts)
      throws MetaException {
    return objectStore.listPartitionNames(dbName, tblName, maxParts);
  }

  @Override
  public List<String> listPartitionNamesByFilter(String dbName, String tblName,
      String filter, short maxParts) throws MetaException {
    return objectStore.listPartitionNamesByFilter(dbName, tblName, filter, maxParts);
  }

  @Override
  public void alterPartition(String dbName, String tblName, List<String> partVals,
      Partition newPart) throws InvalidObjectException, MetaException {
    objectStore.alterPartition(dbName, tblName, partVals, newPart);
  }

  @Override
  public void alterPartitions(String dbName, String tblName,
      List<List<String>> partValsList, List<Partition> newParts)
      throws InvalidObjectException, MetaException {
    objectStore.alterPartitions(dbName, tblName, partValsList, newParts);
  }

  @Override
  public boolean addIndex(Index index) throws InvalidObjectException, MetaException {
    return objectStore.addIndex(index);
  }

  @Override
  public Index getIndex(String dbName, String origTableName, String indexName)
      throws MetaException {
    return objectStore.getIndex(dbName, origTableName, indexName);
  }

  @Override
  public boolean dropIndex(String dbName, String origTableName, String indexName)
      throws MetaException {
    return objectStore.dropIndex(dbName, origTableName, indexName);
  }

  @Override
  public List<Index> getIndexes(String dbName, String origTableName, int max)
      throws MetaException {
    return objectStore.getIndexes(dbName, origTableName, max);
  }

  @Override
  public List<String> listIndexNames(String dbName, String origTableName, short max)
      throws MetaException {
    return objectStore.listIndexNames(dbName, origTableName, max);
  }

  @Override
  public void alterIndex(String dbName, String baseTblName, String name, Index newIndex)
      throws InvalidObjectException, MetaException {
    objectStore.alterIndex(dbName, baseTblName, name, newIndex);
  }

  @Override
  public List<Partition> getPartitionsByFilter(String dbName, String tblName,
      String filter, short maxParts) throws MetaException, NoSuchObjectException {
    return objectStore.getPartitionsByFilter(dbName, tblName, filter, maxParts);
  }

  @Override
  public int getNumPartitionsByFilter(String dbName, String tblName,
                                      String filter) throws MetaException, NoSuchObjectException {
    return objectStore.getNumPartitionsByFilter(dbName, tblName, filter);
  }

  @Override
  public int getNumPartitionsByExpr(String dbName, String tblName,
                                      byte[] expr) throws MetaException, NoSuchObjectException {
    return objectStore.getNumPartitionsByExpr(dbName, tblName, expr);
  }

  @Override
  public List<Partition> getPartitionsByNames(String dbName, String tblName,
      List<String> partNames) throws MetaException, NoSuchObjectException {
    return objectStore.getPartitionsByNames(dbName, tblName, partNames);
  }

  @Override
  public boolean getPartitionsByExpr(String dbName, String tblName, byte[] expr,
      String defaultPartitionName, short maxParts, List<Partition> result) throws TException {
    return objectStore.getPartitionsByExpr(
        dbName, tblName, expr, defaultPartitionName, maxParts, result);
  }

  @Override
  public Table markPartitionForEvent(String dbName, String tblName,
      Map<String, String> partVals, PartitionEventType evtType)
      throws MetaException, UnknownTableException, InvalidPartitionException,
      UnknownPartitionException {
    return objectStore.markPartitionForEvent(dbName, tblName, partVals, evtType);
  }

  @Override
  public boolean isPartitionMarkedForEvent(String dbName, String tblName,
      Map<String, String> partName, PartitionEventType evtType)
      throws MetaException, UnknownTableException, InvalidPartitionException,
      UnknownPartitionException {
    return objectStore.isPartitionMarkedForEvent(dbName, tblName, partName, evtType);
  }

  @Override
  public boolean addRole(String rowName, String ownerName) throws InvalidObjectException,
      MetaException, NoSuchObjectException {
    return objectStore.addRole(rowName, ownerName);
  }

  @Override
  public boolean removeRole(String roleName)
      throws MetaException, NoSuchObjectException {
    return objectStore.removeRole(roleName);
  }

  @Override
  public boolean grantRole(Role role, String userName, PrincipalType principalType,
      String grantor, PrincipalType grantorType, boolean grantOption)
      throws MetaException, NoSuchObjectException, InvalidObjectException {
    return objectStore.grantRole(role, userName, principalType, grantor, grantorType,
        grantOption);
  }

  @Override
  public boolean revokeRole(Role role, String userName, PrincipalType principalType, boolean grantOption)
      throws MetaException, NoSuchObjectException {
    return objectStore.revokeRole(role, userName, principalType, grantOption);
  }

  @Override
  public PrincipalPrivilegeSet getUserPrivilegeSet(String userName,
      List<String> groupNames) throws InvalidObjectException, MetaException {
    return objectStore.getUserPrivilegeSet(userName, groupNames);
  }

  @Override
  public PrincipalPrivilegeSet getDBPrivilegeSet(String dbName, String userName,
      List<String> groupNames) throws InvalidObjectException, MetaException {
    return objectStore.getDBPrivilegeSet(dbName, userName, groupNames);
  }

  @Override
  public PrincipalPrivilegeSet getTablePrivilegeSet(String dbName, String tableName,
      String userName, List<String> groupNames)
      throws InvalidObjectException, MetaException {
    return objectStore.getTablePrivilegeSet(dbName, tableName, userName, groupNames);
  }

  @Override
  public PrincipalPrivilegeSet getPartitionPrivilegeSet(String dbName, String tableName,
      String partition, String userName, List<String> groupNames)
      throws InvalidObjectException, MetaException {
    return objectStore.getPartitionPrivilegeSet(dbName, tableName, partition,
        userName, groupNames);
  }

  @Override
  public PrincipalPrivilegeSet getColumnPrivilegeSet(String dbName, String tableName,
      String partitionName, String columnName, String userName, List<String> groupNames)
      throws InvalidObjectException, MetaException {
    return objectStore.getColumnPrivilegeSet(dbName, tableName, partitionName,
        columnName, userName, groupNames);
  }

  @Override
  public List<HiveObjectPrivilege> listPrincipalGlobalGrants(String principalName,
      PrincipalType principalType) {
    return objectStore.listPrincipalGlobalGrants(principalName, principalType);
  }

  @Override
  public List<HiveObjectPrivilege> listPrincipalDBGrants(String principalName,
      PrincipalType principalType, String dbName) {
    return objectStore.listPrincipalDBGrants(principalName, principalType, dbName);
  }

  @Override
  public List<HiveObjectPrivilege> listAllTableGrants(String principalName,
      PrincipalType principalType, String dbName, String tableName) {
    return objectStore.listAllTableGrants(principalName, principalType,
        dbName, tableName);
  }

  @Override
  public List<HiveObjectPrivilege> listPrincipalPartitionGrants(String principalName,
      PrincipalType principalType, String dbName, String tableName, List<String> partValues,
      String partName) {
    return objectStore.listPrincipalPartitionGrants(principalName, principalType,
        dbName, tableName, partValues, partName);
  }

  @Override
  public List<HiveObjectPrivilege> listPrincipalTableColumnGrants(String principalName,
      PrincipalType principalType, String dbName, String tableName, String columnName) {
    return objectStore.listPrincipalTableColumnGrants(principalName, principalType,
        dbName, tableName, columnName);
  }

  @Override
  public List<HiveObjectPrivilege> listPrincipalPartitionColumnGrants(
      String principalName, PrincipalType principalType, String dbName, String tableName,
      List<String> partVals, String partName, String columnName) {
    return objectStore.listPrincipalPartitionColumnGrants(principalName, principalType,
        dbName, tableName, partVals, partName, columnName);
  }

  @Override
  public boolean grantPrivileges(PrivilegeBag privileges) throws InvalidObjectException,
      MetaException, NoSuchObjectException {
    return objectStore.grantPrivileges(privileges);
  }

  @Override
  public boolean revokePrivileges(PrivilegeBag privileges, boolean grantOption)
      throws InvalidObjectException, MetaException, NoSuchObjectException {
    return objectStore.revokePrivileges(privileges, grantOption);
  }

  @Override
  public Role getRole(String roleName) throws NoSuchObjectException {
    return objectStore.getRole(roleName);
  }

  @Override
  public List<String> listRoleNames() {
    return objectStore.listRoleNames();
  }

  @Override
  public List<Role> listRoles(String principalName, PrincipalType principalType) {
    return objectStore.listRoles(principalName, principalType);
  }

  @Override
  public List<RolePrincipalGrant> listRolesWithGrants(String principalName,
                                                      PrincipalType principalType) {
    return objectStore.listRolesWithGrants(principalName, principalType);
  }

  @Override
  public List<RolePrincipalGrant> listRoleMembers(String roleName) {
    return objectStore.listRoleMembers(roleName);
  }

  @Override
  public Partition getPartitionWithAuth(String dbName, String tblName,
      List<String> partVals, String userName, List<String> groupNames)
      throws MetaException, NoSuchObjectException, InvalidObjectException {
    return objectStore.getPartitionWithAuth(dbName, tblName, partVals, userName,
        groupNames);
  }

  @Override
  public List<Partition> getPartitionsWithAuth(String dbName, String tblName,
      short maxParts, String userName, List<String> groupNames)
      throws MetaException, NoSuchObjectException, InvalidObjectException {
    return objectStore.getPartitionsWithAuth(dbName, tblName, maxParts, userName,
        groupNames);
  }

  @Override
  public List<String> listPartitionNamesPs(String dbName, String tblName,
      List<String> partVals, short maxParts)
      throws MetaException, NoSuchObjectException {
    return objectStore.listPartitionNamesPs(dbName, tblName, partVals, maxParts);
  }

  @Override
  public List<Partition> listPartitionsPsWithAuth(String dbName, String tblName,
      List<String> partVals, short maxParts, String userName, List<String> groupNames)
      throws MetaException, InvalidObjectException, NoSuchObjectException {
    return objectStore.listPartitionsPsWithAuth(dbName, tblName, partVals, maxParts,
        userName, groupNames);
  }

  @Override
  public long cleanupEvents() {
    return objectStore.cleanupEvents();
  }

  @Override
  public List<HiveObjectPrivilege> listPrincipalDBGrantsAll(
      String principalName, PrincipalType principalType) {
    return objectStore.listPrincipalDBGrantsAll(principalName, principalType);
  }

  @Override
  public List<HiveObjectPrivilege> listPrincipalTableGrantsAll(
      String principalName, PrincipalType principalType) {
    return objectStore.listPrincipalTableGrantsAll(principalName, principalType);
  }

  @Override
  public List<HiveObjectPrivilege> listPrincipalPartitionGrantsAll(
      String principalName, PrincipalType principalType) {
    return objectStore.listPrincipalPartitionGrantsAll(principalName, principalType);
  }

  @Override
  public List<HiveObjectPrivilege> listPrincipalTableColumnGrantsAll(
      String principalName, PrincipalType principalType) {
    return objectStore.listPrincipalTableColumnGrantsAll(principalName, principalType);
  }

  @Override
  public List<HiveObjectPrivilege> listPrincipalPartitionColumnGrantsAll(
      String principalName, PrincipalType principalType) {
    return objectStore.listPrincipalPartitionColumnGrantsAll(principalName, principalType);
  }

  @Override
  public List<HiveObjectPrivilege> listGlobalGrantsAll() {
    return objectStore.listGlobalGrantsAll();
  }

  @Override
  public List<HiveObjectPrivilege> listDBGrantsAll(String dbName) {
    return objectStore.listDBGrantsAll(dbName);
  }

  @Override
  public List<HiveObjectPrivilege> listPartitionColumnGrantsAll(String dbName, String tableName,
      String partitionName, String columnName) {
    return objectStore.listPartitionColumnGrantsAll(dbName, tableName, partitionName, columnName);
  }

  @Override
  public List<HiveObjectPrivilege> listTableGrantsAll(String dbName, String tableName) {
    return objectStore.listTableGrantsAll(dbName, tableName);
  }

  @Override
  public List<HiveObjectPrivilege> listPartitionGrantsAll(String dbName, String tableName,
      String partitionName) {
    return objectStore.listPartitionGrantsAll(dbName, tableName, partitionName);
  }

  @Override
  public List<HiveObjectPrivilege> listTableColumnGrantsAll(String dbName, String tableName,
      String columnName) {
    return objectStore.listTableColumnGrantsAll(dbName, tableName, columnName);
  }

  @Override
  public ColumnStatistics getTableColumnStatistics(String dbName, String tableName,
      List<String> colNames) throws MetaException, NoSuchObjectException {
    return objectStore.getTableColumnStatistics(dbName, tableName, colNames);
  }

  @Override
  public boolean deleteTableColumnStatistics(String dbName, String tableName,
      String colName)
      throws NoSuchObjectException, MetaException, InvalidObjectException,
      InvalidInputException {
    return objectStore.deleteTableColumnStatistics(dbName, tableName, colName);
  }

  @Override
  public boolean deletePartitionColumnStatistics(String dbName, String tableName,
      String partName, List<String> partVals, String colName)
      throws NoSuchObjectException, MetaException, InvalidObjectException,
      InvalidInputException {
    return objectStore.deletePartitionColumnStatistics(dbName, tableName, partName,
        partVals, colName);
  }

  @Override
  public boolean updateTableColumnStatistics(ColumnStatistics statsObj)
      throws NoSuchObjectException, MetaException, InvalidObjectException,
      InvalidInputException {
    return objectStore.updateTableColumnStatistics(statsObj);
  }

  @Override
  public boolean updatePartitionColumnStatistics(ColumnStatistics statsObj,
      List<String> partVals)
      throws NoSuchObjectException, MetaException, InvalidObjectException,
      InvalidInputException {
    return objectStore.updatePartitionColumnStatistics(statsObj, partVals);
  }

  @Override
  public boolean addToken(String tokenIdentifier, String delegationToken) {
    return false;
  }

  @Override
  public boolean removeToken(String tokenIdentifier) {
    return false;
  }

  @Override
  public String getToken(String tokenIdentifier) {
    return "";
  }

  @Override
  public List<String> getAllTokenIdentifiers() {
    return new ArrayList<String>();
  }

  @Override
  public int addMasterKey(String key) throws MetaException {
    return -1;
  }

  @Override
  public void updateMasterKey(Integer seqNo, String key)
    throws NoSuchObjectException, MetaException {}

  @Override
  public boolean removeMasterKey(Integer keySeq) {
    return false;
  }

  @Override
  public String[] getMasterKeys() {
    return new String[0];
  }

  @Override
  public void verifySchema() throws MetaException {
  }

  @Override
  public String getMetaStoreSchemaVersion() throws MetaException {
    return objectStore.getMetaStoreSchemaVersion();
  }

  @Override
  public void setMetaStoreSchemaVersion(String schemaVersion, String comment) throws MetaException {
    objectStore.setMetaStoreSchemaVersion(schemaVersion, comment);

  }

  @Override
  public List<ColumnStatistics> getPartitionColumnStatistics(String dbName,
      String tblName, List<String> colNames, List<String> partNames)
      throws MetaException, NoSuchObjectException {
    return objectStore.getPartitionColumnStatistics(dbName, tblName  , colNames, partNames);
  }

  @Override
  public boolean doesPartitionExist(String dbName, String tableName,
      List<String> partVals) throws MetaException, NoSuchObjectException {
    return objectStore.doesPartitionExist(dbName, tableName, partVals);
  }

  @Override
  public boolean addPartitions(String dbName, String tblName, List<Partition> parts)
      throws InvalidObjectException, MetaException {
    return objectStore.addPartitions(dbName, tblName, parts);
  }

  @Override
  public boolean addPartitions(String dbName, String tblName, PartitionSpecProxy partitionSpec, boolean ifNotExists) throws InvalidObjectException, MetaException {
    return false;
  }

  @Override
  public void dropPartitions(String dbName, String tblName, List<String> partNames)
      throws MetaException, NoSuchObjectException {
    objectStore.dropPartitions(dbName, tblName, partNames);
  }

  @Override
  public void createFunction(Function func) throws InvalidObjectException,
      MetaException {
    objectStore.createFunction(func);
  }

  @Override
  public void alterFunction(String dbName, String funcName, Function newFunction)
      throws InvalidObjectException, MetaException {
    objectStore.alterFunction(dbName, funcName, newFunction);
  }

  @Override
  public void dropFunction(String dbName, String funcName)
      throws MetaException, NoSuchObjectException, InvalidObjectException,
      InvalidInputException {
    objectStore.dropFunction(dbName, funcName);
  }

  @Override
  public Function getFunction(String dbName, String funcName)
      throws MetaException {
    return objectStore.getFunction(dbName, funcName);
  }

  @Override
  public List<Function> getAllFunctions()
          throws MetaException {
    return Collections.emptyList();
  }

  @Override
  public List<String> getFunctions(String dbName, String pattern)
      throws MetaException {
    return objectStore.getFunctions(dbName, pattern);
  }

  @Override
  public AggrStats get_aggr_stats_for(String dbName,
      String tblName, List<String> partNames, List<String> colNames)
      throws MetaException {
    return null;
  }

  @Override
  public NotificationEventResponse getNextNotification(NotificationEventRequest rqst) {
    return objectStore.getNextNotification(rqst);
  }

  @Override
  public void addNotificationEvent(NotificationEvent event) {
    objectStore.addNotificationEvent(event);
  }

  @Override
  public void cleanNotificationEvents(int olderThan) {
    objectStore.cleanNotificationEvents(olderThan);
  }

  @Override
  public CurrentNotificationEventId getCurrentNotificationEventId() {
    return objectStore.getCurrentNotificationEventId();
  }

  @Override
  public void flushCache() {
    objectStore.flushCache();
  }

  @Override
  public ByteBuffer[] getFileMetadata(List<Long> fileIds) {
    return null;
  }

  @Override
  public void putFileMetadata(
      List<Long> fileIds, List<ByteBuffer> metadata, FileMetadataExprType type) {
  }

  @Override
  public boolean isFileMetadataSupported() {
    return false;
  }


  @Override
  public void getFileMetadataByExpr(List<Long> fileIds, FileMetadataExprType type, byte[] expr,
      ByteBuffer[] metadatas, ByteBuffer[] stripeBitsets, boolean[] eliminated) {
  }

  @Override
  public int getTableCount() throws MetaException {
    return objectStore.getTableCount();
  }

  @Override
  public int getPartitionCount() throws MetaException {
    return objectStore.getPartitionCount();
  }

  @Override
  public int getDatabaseCount() throws MetaException {
    return objectStore.getDatabaseCount();
  }

  @Override
  public FileMetadataHandler getFileMetadataHandler(FileMetadataExprType type) {
    return null;
  }

  @Override
  public List<SQLPrimaryKey> getPrimaryKeys(String db_name, String tbl_name)
    throws MetaException {
    // TODO Auto-generated method stub
    return null;
  }

  @Override
  public List<SQLForeignKey> getForeignKeys(String parent_db_name,
    String parent_tbl_name, String foreign_db_name, String foreign_tbl_name)
    throws MetaException {
    // TODO Auto-generated method stub
    return null;
  }

  @Override
  public void createTableWithConstraints(Table tbl,
    List<SQLPrimaryKey> primaryKeys, List<SQLForeignKey> foreignKeys)
    throws InvalidObjectException, MetaException {
    // TODO Auto-generated method stub
  }

  @Override
  public void dropConstraint(String dbName, String tableName,
   String constraintName) throws NoSuchObjectException {
   // TODO Auto-generated method stub
  }

  @Override
  public void addPrimaryKeys(List<SQLPrimaryKey> pks)
    throws InvalidObjectException, MetaException {
    // TODO Auto-generated method stub
  }

  @Override
  public void addForeignKeys(List<SQLForeignKey> fks)
    throws InvalidObjectException, MetaException {
    // TODO Auto-generated method stub
  }

  @Override
<<<<<<< HEAD
  public void createTableWrite(Table tbl, long writeId, char state, long heartbeat) {
  }

  @Override
  public void updateTableWrite(MTableWrite tw) {

  }

  @Override
  public MTableWrite getTableWrite(String dbName, String tblName, long writeId) {
    return null;
  }

  @Override
  @CanNotRetry
  public Boolean commitTransactionExpectDeadlock() {
    return null;
  }

  @Override
  public List<Long> getTableWriteIds(
      String dbName, String tblName, long watermarkId, long nextWriteId, char state) {
    return null;
  }

  @Override
  public List<FullTableName> getAllMmTablesForCleanup() throws MetaException {
    return null;
  }

  @Override
  public List<MTableWrite> getTableWrites(String dbName, String tblName,
      long from, long to) throws MetaException {
    return null;
  }

  @Override
  public Collection<String> getAllPartitionLocations(String dbName,
      String tblName) {
    return null;
  }

  @Override
  public void deleteTableWrites(String dbName, String tblName, long from,
      long to) throws MetaException {
  }
=======
  public Map<String, ColumnStatisticsObj> getAggrColStatsForTablePartitions(String dbName,
      String tableName) throws MetaException, NoSuchObjectException {
    // TODO Auto-generated method stub
    return null;
  }
>>>>>>> e4856ca0
}<|MERGE_RESOLUTION|>--- conflicted
+++ resolved
@@ -874,58 +874,57 @@
   }
 
   @Override
-<<<<<<< HEAD
-  public void createTableWrite(Table tbl, long writeId, char state, long heartbeat) {
-  }
-
-  @Override
-  public void updateTableWrite(MTableWrite tw) {
-
-  }
-
-  @Override
-  public MTableWrite getTableWrite(String dbName, String tblName, long writeId) {
-    return null;
-  }
-
-  @Override
-  @CanNotRetry
-  public Boolean commitTransactionExpectDeadlock() {
-    return null;
-  }
-
-  @Override
-  public List<Long> getTableWriteIds(
-      String dbName, String tblName, long watermarkId, long nextWriteId, char state) {
-    return null;
-  }
-
-  @Override
-  public List<FullTableName> getAllMmTablesForCleanup() throws MetaException {
-    return null;
-  }
-
-  @Override
-  public List<MTableWrite> getTableWrites(String dbName, String tblName,
-      long from, long to) throws MetaException {
-    return null;
-  }
-
-  @Override
-  public Collection<String> getAllPartitionLocations(String dbName,
-      String tblName) {
-    return null;
-  }
-
-  @Override
-  public void deleteTableWrites(String dbName, String tblName, long from,
-      long to) throws MetaException {
-  }
-=======
   public Map<String, ColumnStatisticsObj> getAggrColStatsForTablePartitions(String dbName,
       String tableName) throws MetaException, NoSuchObjectException {
     // TODO Auto-generated method stub
     return null;
   }
->>>>>>> e4856ca0
+
+  @Override
+  public void createTableWrite(Table tbl, long writeId, char state, long heartbeat) {
+  }
+
+  @Override
+  public void updateTableWrite(MTableWrite tw) {
+
+  }
+
+  @Override
+  public MTableWrite getTableWrite(String dbName, String tblName, long writeId) {
+    return null;
+  }
+
+  @Override
+  @CanNotRetry
+  public Boolean commitTransactionExpectDeadlock() {
+    return null;
+  }
+
+  @Override
+  public List<Long> getTableWriteIds(
+      String dbName, String tblName, long watermarkId, long nextWriteId, char state) {
+    return null;
+  }
+
+  @Override
+  public List<FullTableName> getAllMmTablesForCleanup() throws MetaException {
+    return null;
+  }
+
+  @Override
+  public List<MTableWrite> getTableWrites(String dbName, String tblName,
+      long from, long to) throws MetaException {
+    return null;
+  }
+
+  @Override
+  public Collection<String> getAllPartitionLocations(String dbName,
+      String tblName) {
+    return null;
+  }
+
+  @Override
+  public void deleteTableWrites(String dbName, String tblName, long from,
+      long to) throws MetaException {
+  }
 }